--- conflicted
+++ resolved
@@ -17,6 +17,7 @@
       - AWS_DISK_SIZE
       - AWS_INSTANCE_TYPE
       - AWS_INSTANCE_PROFILE_ARN
+      - AWS_INSTANCE_TAGS
       - AWS_USE_SPOT_INSTANCES
     name: "AWS Options"
     defaultVisible: false
@@ -24,13 +25,7 @@
       - AWS_VPC_ID
       - AWS_SUBNET_ID
       - AWS_SECURITY_GROUP_ID
-<<<<<<< HEAD
     name: "AWS Network Options"
-=======
-      - AWS_INSTANCE_PROFILE_ARN
-      - AWS_INSTANCE_TAGS
-    name: "AWS options"
->>>>>>> ca830cc2
     defaultVisible: false
   - options:
       - AGENT_PATH
@@ -104,6 +99,7 @@
   AWS_INSTANCE_TAGS:
     description: Additional flags to add to the instance in the form of "Name=XXX,Value=YYY Name=ZZZ,Value=WWW"
     default: ""
+    required: false
   AWS_INSTANCE_TYPE:
     description: The machine type to use.
     default: "c5.xlarge"
@@ -274,11 +270,11 @@
     AWS_PROVIDER:
       - os: linux
         arch: amd64
-        path: https://github.com/theurichde/devpod-provider-aws/releases/download/##VERSION##/devpod-provider-aws-linux-amd64
+        path: https://github.com/loft-sh/devpod-provider-aws/releases/download/##VERSION##/devpod-provider-aws-linux-amd64
         checksum: ##CHECKSUM_LINUX_AMD64##
       - os: linux
         arch: arm64
-        path: https://github.com/theurichde/devpod-provider-aws/releases/download/##VERSION##/devpod-provider-aws-linux-arm64
+        path: https://github.com/loft-sh/devpod-provider-aws/releases/download/##VERSION##/devpod-provider-aws-linux-arm64
         checksum: ##CHECKSUM_LINUX_ARM64##
   exec:
     shutdown: |-
@@ -287,23 +283,23 @@
   AWS_PROVIDER:
     - os: linux
       arch: amd64
-      path: https://github.com/theurichde/devpod-provider-aws/releases/download/##VERSION##/devpod-provider-aws-linux-amd64
+      path: https://github.com/loft-sh/devpod-provider-aws/releases/download/##VERSION##/devpod-provider-aws-linux-amd64
       checksum: ##CHECKSUM_LINUX_AMD64##
     - os: linux
       arch: arm64
-      path: https://github.com/theurichde/devpod-provider-aws/releases/download/##VERSION##/devpod-provider-aws-linux-arm64
+      path: https://github.com/loft-sh/devpod-provider-aws/releases/download/##VERSION##/devpod-provider-aws-linux-arm64
       checksum: ##CHECKSUM_LINUX_ARM64##
     - os: darwin
       arch: amd64
-      path: https://github.com/theurichde/devpod-provider-aws/releases/download/##VERSION##/devpod-provider-aws-darwin-amd64
+      path: https://github.com/loft-sh/devpod-provider-aws/releases/download/##VERSION##/devpod-provider-aws-darwin-amd64
       checksum: ##CHECKSUM_DARWIN_AMD64##
     - os: darwin
       arch: arm64
-      path: https://github.com/theurichde/devpod-provider-aws/releases/download/##VERSION##/devpod-provider-aws-darwin-arm64
+      path: https://github.com/loft-sh/devpod-provider-aws/releases/download/##VERSION##/devpod-provider-aws-darwin-arm64
       checksum: ##CHECKSUM_DARWIN_ARM64##
     - os: windows
       arch: amd64
-      path: https://github.com/theurichde/devpod-provider-aws/releases/download/##VERSION##/devpod-provider-aws-windows-amd64.exe
+      path: https://github.com/loft-sh/devpod-provider-aws/releases/download/##VERSION##/devpod-provider-aws-windows-amd64.exe
       checksum: ##CHECKSUM_WINDOWS_AMD64##
 exec:
   init: ${AWS_PROVIDER} init
