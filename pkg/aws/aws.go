--- conflicted
+++ resolved
@@ -15,13 +15,10 @@
 	"github.com/aws/aws-sdk-go-v2/service/ec2/types"
 	"github.com/aws/aws-sdk-go-v2/service/iam"
 	"github.com/loft-sh/devpod-provider-aws/pkg/options"
-<<<<<<< HEAD
-=======
 	"github.com/loft-sh/devpod/pkg/client"
 	"github.com/loft-sh/devpod/pkg/log"
 	"github.com/loft-sh/devpod/pkg/ssh"
 	"github.com/pkg/errors"
->>>>>>> ca830cc2
 )
 
 func NewProvider(ctx context.Context, logs log.Logger) (*AwsProvider, error) {
@@ -61,8 +58,6 @@
 	WorkingDirectory string
 }
 
-<<<<<<< HEAD
-=======
 func GetSubnetID(ctx context.Context, provider *AwsProvider) (string, error) {
 	svc := ec2.NewFromConfig(provider.AwsConfig)
 
@@ -150,7 +145,6 @@
 	return "", nil
 }
 
->>>>>>> ca830cc2
 func GetDefaultAMI(ctx context.Context, cfg aws.Config, instanceType string) (string, error) {
 	svc := ec2.NewFromConfig(cfg)
 
@@ -334,9 +328,6 @@
 	return *response.InstanceProfile.Arn, nil
 }
 
-<<<<<<< HEAD
-func GetDevpodInstance(ctx context.Context, cfg aws.Config, name string) (*ec2.DescribeInstancesOutput, error) {
-=======
 func GetDevpodSecurityGroup(ctx context.Context, provider *AwsProvider) (string, error) {
 	if provider.Config.SecurityGroupID != "" {
 		return provider.Config.SecurityGroupID, nil
@@ -444,7 +435,6 @@
 	cfg aws.Config,
 	name string,
 ) (*ec2.DescribeInstancesOutput, error) {
->>>>>>> ca830cc2
 	svc := ec2.NewFromConfig(cfg)
 
 	input := &ec2.DescribeInstancesInput{
@@ -727,7 +717,7 @@
 	}
 }
 
-func Delete(ctx context.Context, cfg aws.Config, instanceID string, machineID string) error {
+func Delete(ctx context.Context, cfg aws.Config, instanceID string) error {
 	svc := ec2.NewFromConfig(cfg)
 
 	input := &ec2.TerminateInstancesInput{
@@ -740,10 +730,6 @@
 	if err != nil {
 		return err
 	}
-
-	_, err = DeleteSpotInstanceRequest(ctx, cfg, machineID)
-
-	// TODO: Delete VPC too
 
 	return err
 }
