package aws

import (
	"context"
	"encoding/base64"
	"sort"
	"strings"
	"time"

	"github.com/loft-sh/devpod/pkg/client"
	"github.com/loft-sh/devpod/pkg/log"
	"github.com/loft-sh/devpod/pkg/ssh"

	"github.com/aws/aws-sdk-go-v2/aws"
	awsConfig "github.com/aws/aws-sdk-go-v2/config"
	"github.com/aws/aws-sdk-go-v2/service/ec2"
	"github.com/aws/aws-sdk-go-v2/service/ec2/types"
	"github.com/aws/aws-sdk-go-v2/service/iam"

	"github.com/loft-sh/devpod-provider-aws/pkg/options"
)

func NewProvider(ctx context.Context, logs log.Logger) (*AwsProvider, error) {
	config, err := options.FromEnv(false)
	if err != nil {
		return nil, err
	}

	cfg, err := awsConfig.LoadDefaultConfig(ctx)
	if err != nil {
		return nil, err
	}

	if config.DiskImage == "" {
		image, err := GetDefaultAMI(ctx, cfg, config.MachineType)
		if err != nil {
			return nil, err
		}
		config.DiskImage = image
	}

	// create provider
	provider := &AwsProvider{
		Config:    config,
		AwsConfig: cfg,
		Log:       logs,
	}

	return provider, nil
}

type AwsProvider struct {
	Config           *options.Options
	AwsConfig        aws.Config
	Log              log.Logger
	WorkingDirectory string
}

<<<<<<< HEAD
func GetDefaultAMI(ctx context.Context, cfg aws.Config) (string, error) {
=======
func GetDevpodVPC(ctx context.Context, provider *AwsProvider) (string, error) {
	if provider.Config.VpcID != "" {
		return provider.Config.VpcID, nil
	}
	// Get a list of VPCs so we can associate the group with the first VPC.
	svc := ec2.NewFromConfig(provider.AwsConfig)
	result, err := svc.DescribeVpcs(ctx, nil)
	if err != nil {
		return "", err
	}

	if len(result.Vpcs) == 0 {
		return "", errors.New("There are no VPCs to associate with")
	}

	// We need to find a default vpc
	for _, vpc := range result.Vpcs {
		if *vpc.IsDefault {
			return *vpc.VpcId, nil
		}
	}

	return "", nil
}

func GetDefaultAMI(ctx context.Context, cfg aws.Config, instanceType string) (string, error) {
>>>>>>> 66385895
	svc := ec2.NewFromConfig(cfg)

	architecture := "x86_64"
	// Graviton instances terminate with g
	if strings.HasSuffix(strings.Split(instanceType, ".")[0], "g") {
		architecture = "arm64"
	}

	input := &ec2.DescribeImagesInput{
		Owners: []string{
			"amazon",
			"self",
		},
		Filters: []types.Filter{
			{
				Name: aws.String("virtualization-type"),
				Values: []string{
					"hvm",
				},
			},
			{
				Name: aws.String("architecture"),
				Values: []string{
					architecture,
				},
			},
			{
				Name: aws.String("root-device-type"),
				Values: []string{
					"ebs",
				},
			},
			{
				Name: aws.String("platform-details"),
				Values: []string{
					"Linux/UNIX",
				},
			},
			{
				Name: aws.String("description"),
				Values: []string{
					"Canonical, Ubuntu, 22.04 LTS*",
				},
			},
		},
	}

	result, err := svc.DescribeImages(ctx, input)
	if err != nil {
		return "", err
	}

	// Sort by date, so we take the latest AMI available for Ubuntu 22.04
	sort.Slice(result.Images, func(i, j int) bool {
		iTime, err := time.Parse("2006-01-02T15:04:05.000Z", *result.Images[i].CreationDate)
		if err != nil {
			return false
		}
		jTime, err := time.Parse("2006-01-02T15:04:05.000Z", *result.Images[j].CreationDate)
		if err != nil {
			return false
		}
		return iTime.After(jTime)
	})

	return *result.Images[0].ImageId, nil
}

func GetDevpodInstanceProfile(ctx context.Context, provider *AwsProvider) (string, error) {
	if provider.Config.InstanceProfileArn != "" {
		return provider.Config.InstanceProfileArn, nil
	}

	svc := iam.NewFromConfig(provider.AwsConfig)

	roleInput := &iam.GetInstanceProfileInput{
		InstanceProfileName: aws.String("devpod-ec2-role"),
	}

	response, err := svc.GetInstanceProfile(ctx, roleInput)
	if err != nil {
		return CreateDevpodInstanceProfile(ctx, provider)
	}

	return *response.InstanceProfile.Arn, nil
}

func CreateDevpodInstanceProfile(ctx context.Context, provider *AwsProvider) (string, error) {
	svc := iam.NewFromConfig(provider.AwsConfig)
	roleInput := &iam.CreateRoleInput{
		AssumeRolePolicyDocument: aws.String(`{
    "Version": "2012-10-17",
    "Statement": [
        {
            "Effect": "Allow",
            "Principal": {
                "Service": "ec2.amazonaws.com"
            },
            "Action": "sts:AssumeRole"
        }
    ]
}`),
		RoleName: aws.String("devpod-ec2-role"),
	}

	_, err := svc.CreateRole(ctx, roleInput)
	if err != nil {
		return "", err
	}

	policyInput := &iam.PutRolePolicyInput{
		PolicyDocument: aws.String(`{
    "Version": "2012-10-17",
    "Statement": [
        {
            "Sid": "VisualEditor0",
            "Effect": "Allow",
            "Action": [
                "ec2:DescribeInstances",
                "ec2:StopInstances",
                "ec2:DescribeInstanceStatus"
            ],
            "Resource": "*"
        }
    ]
}`),
		PolicyName: aws.String("devpod-ec2-policy"),
		RoleName:   aws.String("devpod-ec2-role"),
	}

	_, err = svc.PutRolePolicy(ctx, policyInput)
	if err != nil {
		return "", err
	}

	policyInput = &iam.PutRolePolicyInput{
		PolicyDocument: aws.String(`{
    "Version": "2012-10-17",
    "Statement": [
        {
            "Action": "ec2:*",
            "Effect": "Allow",
            "Resource": "*"
        }
    ]
}`),
		PolicyName: aws.String("EC2Access"),
		RoleName:   aws.String("devpod-ec2-role"),
	}

	_, err = svc.PutRolePolicy(ctx, policyInput)
	if err != nil {
		return "", err
	}

	instanceProfile := &iam.CreateInstanceProfileInput{
		InstanceProfileName: aws.String("devpod-ec2-role"),
	}

	response, err := svc.CreateInstanceProfile(ctx, instanceProfile)
	if err != nil {
		return "", err
	}

	instanceRole := &iam.AddRoleToInstanceProfileInput{
		InstanceProfileName: aws.String("devpod-ec2-role"),
		RoleName:            aws.String("devpod-ec2-role"),
	}

	_, err = svc.AddRoleToInstanceProfile(ctx, instanceRole)
	if err != nil {
		return "", err
	}

	// TODO: need to find a better way to ensure
	// role/profile propagation has succeded
	time.Sleep(time.Second * 10)

	return *response.InstanceProfile.Arn, nil
}

func GetDevpodInstance(ctx context.Context, cfg aws.Config, name string) (*ec2.DescribeInstancesOutput, error) {
	svc := ec2.NewFromConfig(cfg)

	input := &ec2.DescribeInstancesInput{
		Filters: []types.Filter{
			{
				Name: aws.String("tag:devpod"),
				Values: []string{
					name,
				},
			},
			{
				Name: aws.String("instance-state-name"),
				Values: []string{
					"pending",
					"running",
					"shutting-down",
					"stopped",
					"stopping",
				},
			},
		},
	}

	result, err := svc.DescribeInstances(ctx, input)
	if err != nil {
		return nil, err
	}

	// Sort slice in order to have the newest result first
	sort.Slice(result.Reservations, func(i, j int) bool {
		return result.Reservations[i].Instances[0].LaunchTime.After(
			*result.Reservations[j].Instances[0].LaunchTime,
		)
	})

	return result, nil
}

func GetDevpodStoppedInstance(
	ctx context.Context,
	cfg aws.Config,
	name string,
) (*ec2.DescribeInstancesOutput, error) {
	svc := ec2.NewFromConfig(cfg)

	input := &ec2.DescribeInstancesInput{
		Filters: []types.Filter{
			{
				Name: aws.String("tag:devpod"),
				Values: []string{
					name,
				},
			},
			{
				Name: aws.String("instance-state-name"),
				Values: []string{
					"stopped",
				},
			},
		},
	}

	result, err := svc.DescribeInstances(ctx, input)
	if err != nil {
		return nil, err
	}

	// Sort slice in order to have the newest result first
	sort.Slice(result.Reservations, func(i, j int) bool {
		return result.Reservations[i].Instances[0].LaunchTime.After(
			*result.Reservations[j].Instances[0].LaunchTime,
		)
	})

	return result, nil
}

func GetDevpodRunningInstance(
	ctx context.Context,
	cfg aws.Config,
	name string,
) (*ec2.DescribeInstancesOutput, error) {
	svc := ec2.NewFromConfig(cfg)

	input := &ec2.DescribeInstancesInput{
		Filters: []types.Filter{
			{
				Name: aws.String("tag:devpod"),
				Values: []string{
					name,
				},
			},
			{
				Name: aws.String("instance-state-name"),
				Values: []string{
					"running",
				},
			},
		},
	}

	result, err := svc.DescribeInstances(ctx, input)
	if err != nil {
		return nil, err
	}

	// Sort slice in order to have the newest result first
	sort.Slice(result.Reservations, func(i, j int) bool {
		return result.Reservations[i].Instances[0].LaunchTime.After(
			*result.Reservations[j].Instances[0].LaunchTime,
		)
	})

	return result, nil
}

func Create(ctx context.Context, cfg aws.Config, providerAws *AwsProvider) (*ec2.RunInstancesOutput, error) {
	svc := ec2.NewFromConfig(cfg)

	devpodSG, err := GetDevpodSecurityGroup(ctx, providerAws)
	if err != nil {
		return nil, err
	}

	volSizeI32 := int32(providerAws.Config.DiskSizeGB)

	userData, err := GetInjectKeypairScript(providerAws.Config.MachineFolder)
	if err != nil {
		return nil, err
	}

	instance := &ec2.RunInstancesInput{
		ImageId:      aws.String(providerAws.Config.DiskImage),
		InstanceType: types.InstanceType(providerAws.Config.MachineType),
		MinCount:     aws.Int32(1),
		MaxCount:     aws.Int32(1),
		SecurityGroupIds: []string{
			devpodSG,
		},
		BlockDeviceMappings: []types.BlockDeviceMapping{
			{
				DeviceName: aws.String("/dev/sda1"),
				Ebs: &types.EbsBlockDevice{
					VolumeSize: &volSizeI32,
				},
			},
		},
		TagSpecifications: []types.TagSpecification{
			{
				ResourceType: "instance",
				Tags: []types.Tag{
					{
						Key:   aws.String("devpod"),
						Value: aws.String(providerAws.Config.MachineID),
					},
				},
			},
		},
		UserData: &userData,
	}

	profile, err := GetDevpodInstanceProfile(ctx, providerAws)
	if err == nil {
		instance.IamInstanceProfile = &types.IamInstanceProfileSpecification{
			Arn: aws.String(profile),
		}
	}

	if providerAws.Config.SubnetID != "" {
		instance.SubnetId = &providerAws.Config.SubnetID
	}

	result, err := svc.RunInstances(ctx, instance)

	if err != nil {
		return nil, err
	}

	return result, nil
}

func Start(ctx context.Context, cfg aws.Config, instanceID string) error {
	svc := ec2.NewFromConfig(cfg)

	input := &ec2.StartInstancesInput{
		InstanceIds: []string{
			instanceID,
		},
	}

	_, err := svc.StartInstances(ctx, input)
	if err != nil {
		return err
	}

	return err
}

func Stop(ctx context.Context, cfg aws.Config, instanceID string) error {
	svc := ec2.NewFromConfig(cfg)

	input := &ec2.StopInstancesInput{
		InstanceIds: []string{
			instanceID,
		},
	}

	_, err := svc.StopInstances(ctx, input)
	if err != nil {
		return err
	}

	return err
}

func Status(ctx context.Context, cfg aws.Config, name string) (client.Status, error) {
	result, err := GetDevpodInstance(ctx, cfg, name)
	if err != nil {
		return client.StatusNotFound, err
	}

	if len(result.Reservations) == 0 {
		return client.StatusNotFound, nil
	}

	status := result.Reservations[0].Instances[0].State.Name

	switch {
	case status == "running":
		return client.StatusRunning, nil
	case status == "stopped":
		return client.StatusStopped, nil
	case status == "terminated":
		return client.StatusNotFound, nil
	default:
		return client.StatusBusy, nil
	}
}

func Delete(ctx context.Context, cfg aws.Config, instanceID string) error {
	svc := ec2.NewFromConfig(cfg)

	input := &ec2.TerminateInstancesInput{
		InstanceIds: []string{
			instanceID,
		},
	}

	_, err := svc.TerminateInstances(ctx, input)
	if err != nil {
		return err
	}

	return err
}

func GetInjectKeypairScript(dir string) (string, error) {
	publicKeyBase, err := ssh.GetPublicKeyBase(dir)
	if err != nil {
		return "", err
	}

	publicKey, err := base64.StdEncoding.DecodeString(publicKeyBase)
	if err != nil {
		return "", err
	}

	resultScript := `#!/bin/sh
useradd devpod -d /home/devpod
mkdir -p /home/devpod
if grep -q sudo /etc/groups; then
	usermod -aG sudo devpod
elif grep -q wheel /etc/groups; then
	usermod -aG wheel devpod
fi
echo "devpod ALL=(ALL) NOPASSWD:ALL" > /etc/sudoers.d/91-devpod
mkdir -p /home/devpod/.ssh
echo "` + string(publicKey) + `" >> /home/devpod/.ssh/authorized_keys
chmod 0700 /home/devpod/.ssh
chmod 0600 /home/devpod/.ssh/authorized_keys
chown -R devpod:devpod /home/devpod`

	return base64.StdEncoding.EncodeToString([]byte(resultScript)), nil
}<|MERGE_RESOLUTION|>--- conflicted
+++ resolved
@@ -56,36 +56,7 @@
 	WorkingDirectory string
 }
 
-<<<<<<< HEAD
-func GetDefaultAMI(ctx context.Context, cfg aws.Config) (string, error) {
-=======
-func GetDevpodVPC(ctx context.Context, provider *AwsProvider) (string, error) {
-	if provider.Config.VpcID != "" {
-		return provider.Config.VpcID, nil
-	}
-	// Get a list of VPCs so we can associate the group with the first VPC.
-	svc := ec2.NewFromConfig(provider.AwsConfig)
-	result, err := svc.DescribeVpcs(ctx, nil)
-	if err != nil {
-		return "", err
-	}
-
-	if len(result.Vpcs) == 0 {
-		return "", errors.New("There are no VPCs to associate with")
-	}
-
-	// We need to find a default vpc
-	for _, vpc := range result.Vpcs {
-		if *vpc.IsDefault {
-			return *vpc.VpcId, nil
-		}
-	}
-
-	return "", nil
-}
-
 func GetDefaultAMI(ctx context.Context, cfg aws.Config, instanceType string) (string, error) {
->>>>>>> 66385895
 	svc := ec2.NewFromConfig(cfg)
 
 	architecture := "x86_64"
